// client/src/components/ChatPage.js
import React, { useState, useEffect, useRef, useCallback } from 'react';
import { useNavigate } from 'react-router-dom';
import SpeechRecognition, { useSpeechRecognition } from 'react-speech-recognition';
import { v4 as uuidv4 } from 'uuid';
import ReactMarkdown from 'react-markdown';
import remarkGfm from 'remark-gfm';
import { jsPDF } from 'jspdf';
                 
// --- Services & Configuration ---
// ✅ 1. IMPORT getUserSettings at the top of the file
import { sendMessage, saveChatHistory, getUserFiles, generateReport, getUserSettings } from '../services/api';
import { LLM_OPTIONS } from '../config/constants';
import { useTheme } from '../context/ThemeContext';

// --- Child Components ---
import SystemPromptWidget, { getPromptTextById } from './SystemPromptWidget';
import HistoryModal from './HistoryModal';
import FileUploadWidget from './FileUploadWidget';
import FileManagerWidget from './FileManagerWidget';
import AnalysisResultModal from './AnalysisResultModal';
import VoiceInputButton from './VoiceInputButton';

// --- Icons ---
import { FiFileText, FiMessageSquare, FiDatabase, FiSettings, FiLogOut, FiSun, FiMoon, FiSend, FiPlus, FiArchive, FiShield, FiDownload } from 'react-icons/fi'; // Add FiFileText

// --- Styles ---
import './ChatPage.css';

// --- UI Sub-Components (for organization) ---
const ActivityBar = ({ activeView, setActiveView }) => (
    <div className="activity-bar">
        <button className={`activity-button ${activeView === 'ASSISTANT' ? 'active' : ''}`} onClick={() => setActiveView('ASSISTANT')} title="Assistant Settings">
            <FiSettings size={24} />
        </button>
        <button className={`activity-button ${activeView === 'DATA' ? 'active' : ''}`} onClick={() => setActiveView('DATA')} title="Data Sources">
            <FiDatabase size={24} />
        </button>
    </div>
);

const AssistantSettingsPanel = (props) => (
    <div className="sidebar-panel">
        <h3 className="sidebar-header">Assistant Settings</h3>
        <SystemPromptWidget
            selectedPromptId={props.currentSystemPromptId}
            promptText={props.editableSystemPromptText}
            onSelectChange={props.handlePromptSelectChange}
            onTextChange={props.handlePromptTextChange}
        />
        <div className="llm-settings-widget">
            <h4>AI Settings</h4>
            <div className="setting-item">
                <label htmlFor="llm-provider-select">Provider:</label>
                <select id="llm-provider-select" value={props.llmProvider} onChange={props.handleLlmProviderChange} disabled={props.isProcessing}>
                    {Object.keys(LLM_OPTIONS).map(key => (
                        <option key={key} value={key}>{LLM_OPTIONS[key].name}</option>
                    ))}
                </select>
            </div>
            {LLM_OPTIONS[props.llmProvider]?.models.length > 0 && (
                <div className="setting-item">
                    <label htmlFor="llm-model-select">Model:</label>
                    <select id="llm-model-select" value={props.llmModelName} onChange={props.handleLlmModelChange} disabled={props.isProcessing}>
                        {LLM_OPTIONS[props.llmProvider].models.map(model => <option key={model} value={model}>{model}</option>)}
                        <option value="">Provider Default</option>
                    </select>
                </div>
            )}
            <div className="setting-item rag-toggle-container" title="Enable Multi-Query for RAG">
                <label htmlFor="multi-query-toggle">Multi-Query (RAG)</label>
                <input type="checkbox" id="multi-query-toggle" checked={props.enableMultiQuery} onChange={props.handleMultiQueryToggle} disabled={props.isProcessing || !props.isRagEnabled} />
            </div>
        </div>
    </div>
);

const DataSourcePanel = (props) => (
    <div className="sidebar-panel">
        <h3 className="sidebar-header">Data Sources</h3>
        <FileUploadWidget onUploadSuccess={props.triggerFileRefresh} />
        <FileManagerWidget refreshTrigger={props.refreshTrigger} onAnalysisComplete={props.onAnalysisComplete} setHasFiles={props.setHasFiles} />
    </div>
);

const Sidebar = ({ activeView, ...props }) => (
    <div className="sidebar-area">
        {activeView === 'ASSISTANT' && <AssistantSettingsPanel {...props} />}
        {activeView === 'DATA' && <DataSourcePanel {...props} />}
    </div>
);

const ThemeToggleButton = () => {
    const { theme, toggleTheme } = useTheme();
    return (
        <button onClick={toggleTheme} className="header-button theme-toggle-button" title={`Switch to ${theme === 'light' ? 'Dark' : 'Light'} Mode`}>
            {theme === 'light' ? <FiMoon size={20} /> : <FiSun size={20} />}
        </button>
    );
};


// ===================================================================================
//  Main ChatPage Component
// ===================================================================================

const ChatPage = ({ setIsAuthenticated }) => {
    // State for report modal
    const [isReportModalOpen, setIsReportModalOpen] = useState(false);
    const [reportTopic, setReportTopic] = useState('');
    const [isGeneratingReport, setIsGeneratingReport] = useState(false);

    // --- State Management ---
    const [activeView, setActiveView] = useState('ASSISTANT');
    const [messages, setMessages] = useState([]);
    const [inputText, setInputText] = useState('');
    const [isLoading, setIsLoading] = useState(false);
    const [error, setError] = useState('');
    const [sessionId, setSessionId] = useState('');
    const [username, setUsername] = useState('');
    const [userRole, setUserRole] = useState(null);
    const [currentSystemPromptId, setCurrentSystemPromptId] = useState('friendly');
    const [editableSystemPromptText, setEditableSystemPromptText] = useState(() => getPromptTextById('friendly'));
    const [isHistoryModalOpen, setIsHistoryModalOpen] = useState(false);
    const [fileRefreshTrigger, setFileRefreshTrigger] = useState(0);
    const [hasFiles, setHasFiles] = useState(false);
    const [isRagEnabled, setIsRagEnabled] = useState(false);
    const [llmProvider, setLlmProvider] = useState('gemini');
    const [llmModelName, setLlmModelName] = useState(LLM_OPTIONS['gemini']?.models[0] || '');
    const [enableMultiQuery, setEnableMultiQuery] = useState(true);
    const [isAnalysisModalOpen, setIsAnalysisModalOpen] = useState(false);
    const [analysisModalData, setAnalysisModalData] = useState(null);
    const [activeFile, setActiveFile] = useState(localStorage.getItem('activeFile') || null);

    // --- Refs & Hooks ---
    const messagesEndRef = useRef(null);
    const navigate = useNavigate();
    const { transcript, listening, resetTranscript, browserSupportsSpeechRecognition } = useSpeechRecognition();

    useEffect(() => {
        if (listening) {
            setInputText(transcript);
        }
    }, [transcript, listening]);

    const performLogoutCleanup = useCallback(() => {
        localStorage.clear();
        setIsAuthenticated(false);
        navigate('/login', { replace: true });
    }, [setIsAuthenticated, navigate]);

    // ✅ 2. REPLACE THE ENTIRE useEffect HOOK for fetching user info with this new version
    useEffect(() => {
        const initializeApp = async () => {
            try {
                // 1. Check for basic authentication details
                const storedSessionId = localStorage.getItem('sessionId') || uuidv4();
                if (!localStorage.getItem('sessionId')) {
                    localStorage.setItem('sessionId', storedSessionId);
                }
                setSessionId(storedSessionId);
    
                const userRole = localStorage.getItem('userRole');
                const username = localStorage.getItem('username');
    
                if (!userRole || !username) {
                    // If essential user info isn't present, they are not authenticated.
                    performLogoutCleanup();
                    return;
                }
                setUserRole(userRole);
                setUsername(username);
    
                // 2. NEW ROBUST LOGIC: Always ensure API keys are loaded into storage.
                // This fixes the issue for users who were approved by an admin while they were logged out.
                const storedKeys = localStorage.getItem('userApiKeys');
                if (!storedKeys || storedKeys === '{}') {
                    console.log("API keys not found in browser storage. Attempting to fetch from server...");
                    
                    const settingsResponse = await getUserSettings();
                    const settings = settingsResponse.data;
    
                    if (settings && (settings.geminiApiKey || settings.grokApiKey)) {
                        const keysToStore = {
                            gemini: settings.geminiApiKey,
                            groq: settings.grokApiKey,
                            ollama_host: settings.ollamaHost
                        };
                        localStorage.setItem('userApiKeys', JSON.stringify(keysToStore));
                        console.log("Successfully fetched and stored API keys in localStorage.");
                    } else {
                        // This is normal for users who need to request access.
                        console.warn("User is authenticated, but no API keys are set in their account settings.");
                    }
                } else {
                    console.log("API keys found in browser storage. No fetch needed.");
                }
    
            } catch (error) {
                console.error("Error during app initialization:", error);
                setError("Could not validate user settings. Some features may be unavailable.");
            }
        };
    
        initializeApp();
    }, [performLogoutCleanup]); // Dependency is simplified as it runs once on load

    const handlePromptSelectChange = useCallback((newId) => {
        setCurrentSystemPromptId(newId);
        setEditableSystemPromptText(getPromptTextById(newId));
    }, []);
    
    const saveAndReset = useCallback(async (isLoggingOut = false, onCompleteCallback = null) => {
        const messagesToSave = messages.filter(m => m.role && m.parts);
        if (messagesToSave.length > 0) {
            setIsLoading(true);
            setError('');
            try {
                await saveChatHistory({ sessionId: localStorage.getItem('sessionId'), messages: messagesToSave });
            } catch (err) {
                setError(`Session Error: ${err.response?.data?.message || 'Failed to save session.'}`);
            }
        }
        
        const newSessionId = uuidv4();
        localStorage.setItem('sessionId', newSessionId);
        setSessionId(newSessionId);
        setMessages([]);
        if (!isLoggingOut) handlePromptSelectChange('friendly');
        setIsLoading(false);
        if (onCompleteCallback) onCompleteCallback();

    }, [messages, handlePromptSelectChange]);
    
    const handleLogout = useCallback(() => saveAndReset(true, performLogoutCleanup), [saveAndReset, performLogoutCleanup]);

    const handleSendMessage = useCallback(async (e) => {
        if (e) e.preventDefault();
        const textToSend = inputText.trim();
        if (!textToSend || isLoading) return;
        SpeechRecognition.stopListening();
        setIsLoading(true);
        setError('');
        const newUserMessage = { role: 'user', parts: [{ text: textToSend }], timestamp: new Date().toISOString() };
        
        const updatedMessages = [...messages, newUserMessage];
        setMessages(updatedMessages);

        setInputText('');
        resetTranscript();
        
        const messageData = {
            message: textToSend,
            history: updatedMessages.map(m => ({ role: m.role, parts: m.parts })),
            sessionId: localStorage.getItem('sessionId'),
            systemPrompt: editableSystemPromptText,
            isRagEnabled, llmProvider, llmModelName: llmModelName || null, enableMultiQuery,
            activeFile: activeFile || null
        };

        try {
            const response = await sendMessage(messageData);
            if (!response.data?.reply?.parts?.[0]) { throw new Error("Received an invalid response from the AI."); }
            setMessages(prev => [...prev, response.data.reply]);
        } catch (err) {
            const errorMessage = err.response?.data?.message || 'Failed to get response.';
            setError(`Chat Error: ${errorMessage}`);
            setMessages(prev => [...prev, { role: 'model', parts: [{ text: `Error: ${errorMessage}` }], isError: true, timestamp: new Date().toISOString() }]);
        } finally {
            setIsLoading(false);
        }
    }, [inputText, isLoading, messages, editableSystemPromptText, isRagEnabled, llmProvider, llmModelName, enableMultiQuery, resetTranscript, activeFile]);
    
    const triggerFileRefresh = useCallback(() => {
<<<<<<< HEAD
        // This function is called by FileUploadWidget on a successful upload.
        setFileRefreshTrigger(p => p + 1); // Refreshes the file list in FileManagerWidget.
        setIsRagEnabled(true); // Automatically enable the RAG toggle.
        setHasFiles(true); // Assume we have files now, allowing RAG to be enabled.
    
        // Auto-activate the most recently uploaded file
        getUserFiles().then(response => {
            const files = response.data || [];
            if (files.length > 0) {
                // Sort to find the most recently added file. We assume the server returns a 'lastModified' or similar timestamp.
                const latestFile = files.reduce((a, b) => (new Date(a.lastModified) > new Date(b.lastModified) ? a : b));
                
                // ==================== THE FIX ====================
                // Use the originalName, not the relativePath, to set the active file.
                console.log(`Auto-activating latest file: ${latestFile.originalName}`); // Add a log for debugging
                setActiveFile(latestFile.originalName);
                localStorage.setItem('activeFile', latestFile.originalName);
                // ===============================================
            }
        });
    }, []); // Empty dependency array is fine here.
=======
        setFileRefreshTrigger(p => p + 1);
        setIsRagEnabled(true);
        setHasFiles(true);
        getUserFiles().then(response => {
            const files = response.data || [];
            if (files.length > 0) {
                const latestFile = files.reduce((a, b) => (new Date(a.lastModified) > new Date(b.lastModified) ? a : b));
                console.log(`Auto-activating latest file: ${latestFile.originalName}`);
                setActiveFile(latestFile.originalName);
                localStorage.setItem('activeFile', latestFile.originalName);
            }
        });
    }, []);
>>>>>>> 5bb6be44

    const handleNewChat = useCallback(() => { if (!isLoading) { resetTranscript(); saveAndReset(false); } }, [isLoading, saveAndReset, resetTranscript]);
    const handleEnterKey = useCallback((e) => { if (e.key === 'Enter' && !e.shiftKey && !isLoading) { e.preventDefault(); handleSendMessage(e); } }, [handleSendMessage, isLoading]);
    const handlePromptTextChange = useCallback((newText) => { setEditableSystemPromptText(newText); }, []);
    const handleLlmProviderChange = (e) => { const newProvider = e.target.value; setLlmProvider(newProvider); setLlmModelName(LLM_OPTIONS[newProvider]?.models[0] || ''); };
    const handleLlmModelChange = (e) => { setLlmModelName(e.target.value); };
    const handleRagToggle = (e) => setIsRagEnabled(e.target.checked);
    const handleMultiQueryToggle = (e) => setEnableMultiQuery(e.target.checked);
    const handleHistory = useCallback(() => setIsHistoryModalOpen(true), []);
    const closeHistoryModal = useCallback(() => setIsHistoryModalOpen(false), []);
   
    const handleSessionSelectForContinuation = useCallback((sessionData) => {
        if (sessionData && sessionData.sessionId && sessionData.messages) {
            localStorage.setItem('sessionId', sessionData.sessionId);
            setSessionId(sessionData.sessionId);
            setMessages(sessionData.messages);
            setError('');
            closeHistoryModal();
        }
    }, [closeHistoryModal]);

    const onAnalysisComplete = useCallback((data) => { setAnalysisModalData(data); setIsAnalysisModalOpen(true); }, []);
    const closeAnalysisModal = useCallback(() => { setAnalysisModalData(null); setIsAnalysisModalOpen(false); }, []);
    const handleToggleListen = () => { if (listening) { SpeechRecognition.stopListening(); } else { resetTranscript(); SpeechRecognition.startListening({ continuous: true }); } };
    
    const handleDownloadChat = useCallback(() => {
        if (messages.length === 0) return;
        const doc = new jsPDF();
        let y = 10;
        doc.setFontSize(12);
        messages.forEach((msg) => {
            const sender = msg.role === 'user' ? username || 'User' : 'Assistant';
            const text = msg.parts.map(part => part.text).join(' ');
            const lines = doc.splitTextToSize(`${sender}: ${text}`, 180);
            if (y + (lines.length * 10) > 280) {
                doc.addPage();
                y = 10;
            }
            doc.text(lines, 10, y);
            y += lines.length * 10;
        });
        doc.save('chat_history.pdf');
    }, [messages, username]);
    
    const handleGenerateReport = useCallback(async () => {
        const topic = reportTopic.trim();
        if (!topic) {
            setError("Report topic cannot be empty.");
            return;
        }

        setError(''); 
        setIsGeneratingReport(true);
        
        // ======================= THE FINAL FIX =======================
        // Replace the entire try...catch...finally block with this new version.
        try {
            const storedKeys = JSON.parse(localStorage.getItem('userApiKeys') || '{}');

            if (!storedKeys.gemini && !storedKeys.groq) {
                setError("Report Error: No API key for Gemini or Groq found in browser storage. Please check your settings.");
                setIsGeneratingReport(false);
                return;
            }

            const responseBlob = await generateReport(topic, storedKeys);

            // Create a new Blob object from the response data with the correct MIME type
            const pdfBlob = new Blob([responseBlob], { type: 'application/pdf' });

            // Create a URL for the blob
            const downloadUrl = window.URL.createObjectURL(pdfBlob);

            // Create a temporary anchor element and set its properties
            const link = document.createElement('a');
            link.href = downloadUrl;
            const safeFilename = topic.replace(/[^a-zA-Z0-9_]/g, '_').substring(0, 50) + '_report.pdf';
            link.setAttribute('download', safeFilename); // Set the filename for the download

            // Append the link to the body, click it, and then remove it
            document.body.appendChild(link);
            link.click();
            link.remove();

            // Optional: Clean up the object URL after a short delay
            setTimeout(() => window.URL.revokeObjectURL(downloadUrl), 100);

            // Reset the UI state
            setIsReportModalOpen(false);
            setReportTopic('');

        } catch (err) {
            // This improved error handling can parse errors even from blob responses
            let errorMessage = 'An unknown error occurred. Please check the server logs.';
            if (err.response && err.response.data) {
                if (err.response.data instanceof Blob && err.response.data.type === "application/json") {
                    try {
                        const errorJson = await err.response.data.text();
                        const errorObj = JSON.parse(errorJson);
                        errorMessage = errorObj.message || errorMessage;
                    } catch (parseErr) {
                        // Fallback if parsing the error blob fails
                        errorMessage = "Failed to parse error response from server.";
                    }
                } else if (err.response.data.message) {
                    errorMessage = err.response.data.message;
                }
            }
            setError(`Report Error: ${errorMessage}`);
        } finally {
            setIsGeneratingReport(false);
        }
        // =============================================================
    }, [reportTopic]); // The dependency is correct

    const handleFileSelect = useCallback((filePath) => {
        setActiveFile(filePath);
        localStorage.setItem('activeFile', filePath);
    }, []);

    const sidebarProps = {
        currentSystemPromptId, editableSystemPromptText,
        handlePromptSelectChange, handlePromptTextChange,
        llmProvider, handleLlmProviderChange,
        isProcessing: isLoading, llmModelName, handleLlmModelChange,
        enableMultiQuery, handleMultiQueryToggle, isRagEnabled,
        triggerFileRefresh, refreshTrigger: fileRefreshTrigger, onAnalysisComplete,
        setHasFiles, onFileSelect: handleFileSelect
    };

    return (
        <div className="main-layout">
            <ActivityBar activeView={activeView} setActiveView={setActiveView} />
            <Sidebar activeView={activeView} {...sidebarProps} activeFile={activeFile} />
            <div className="chat-view">
                <header className="chat-header">
                    <h1>FusedChat</h1>
                    <div className="header-controls">
                        <span className="username-display">Hi, {username}</span>
                        <ThemeToggleButton />
                        <button onClick={() => setIsReportModalOpen(true)} className="header-button" title="Generate Report" disabled={isLoading || isGeneratingReport}>
                            <FiFileText size={20} />
                        </button>
                        <button onClick={handleHistory} className="header-button" title="Chat History" disabled={isLoading}><FiArchive size={20} /></button>
                        <button onClick={handleDownloadChat} className="header-button" title="Download Chat" disabled={messages.length === 0}><FiDownload size={20} /></button>
                        <button onClick={handleNewChat} className="header-button" title="New Chat" disabled={isLoading}><FiPlus size={20} /></button>
                        <button onClick={() => navigate('/settings')} className="header-button" title="Settings" disabled={isLoading}><FiSettings size={20} /></button>
                        {userRole === 'admin' && (
                            <button onClick={() => navigate('/admin')} className="header-button admin-button" title="Admin Panel">
                                <FiShield size={20} />
                            </button>
                        )}
                        <button onClick={handleLogout} className="header-button" title="Logout" disabled={isLoading}><FiLogOut size={20} /></button>
                    </div>
                </header>
                <main className="messages-area" ref={messagesEndRef}>
                    {messages.length === 0 && !isLoading && (
                         <div className="welcome-screen">
                            <FiMessageSquare size={48} className="welcome-icon" />
                            <h2>Start a conversation</h2>
                            <p>Ask a question, upload a document, or select a model to begin.</p>
                         </div>
                    )}
                    {messages.map((msg, index) => (
                        <div key={`${sessionId}-${index}`} className={`message ${msg.role.toLowerCase()}${msg.isError ? '-error-message' : ''}`}>
                            <div className="message-content-wrapper">
                                <p className="message-sender-name">{msg.role === 'user' ? username : 'Assistant'}</p>
                                <div className="message-text"><ReactMarkdown remarkPlugins={[remarkGfm]}>{msg.parts[0].text}</ReactMarkdown></div>
                                
                                {msg.thinking && <details className="message-thinking-trace"><summary>Thinking Process</summary><pre>{msg.thinking}</pre></details>}
                                
                                {msg.role === 'model' && msg.provider && (
                                    <div className="message-metadata">
                                        <span>Provider: {msg.provider} | Model: {msg.model || 'Default'}</span>
                                    </div>
                                )}

                                {msg.references?.length > 0 && <div className="message-references"><strong>References:</strong><ul>{msg.references.map((ref, i) => <li key={i} title={ref.preview_snippet}>{ref.documentName} (Score: {ref.score?.toFixed(2)})</li>)}</ul></div>}
                            </div>
                        </div>
                    ))}
                </main>
                <div className="indicator-container">
                    {isLoading && <div className="loading-indicator"><span>Thinking...</span></div>}
                    {!isLoading && error && <div className="error-indicator">{error}</div>}
                </div>
                {inputText.match(/pdf|topics|headings|subheadings/i) && !activeFile && (
                    <div className="fm-error" style={{margin:'10px',textAlign:'center'}}>Please activate a file in the file manager to ask questions about a PDF.</div>
                )}
                <footer className="input-area">
                    <textarea value={inputText} onChange={(e) => setInputText(e.target.value)} onKeyDown={handleEnterKey} placeholder="Type or say something..." rows="1" disabled={isLoading} />
                    <VoiceInputButton isListening={listening} onToggleListen={handleToggleListen} isSupported={browserSupportsSpeechRecognition} />
                    <div className="rag-toggle-container" title={!hasFiles ? "Upload files to enable RAG" : "Toggle RAG"}>
                        <label htmlFor="rag-toggle">RAG</label>
                        <input type="checkbox" id="rag-toggle" checked={isRagEnabled} onChange={handleRagToggle} disabled={!hasFiles || isLoading} />
                    </div>
                    <button onClick={handleSendMessage} disabled={isLoading || !inputText.trim()} title="Send Message" className="send-button">
                        <FiSend size={20} />
                    </button>
                </footer>
            </div>
            <HistoryModal isOpen={isHistoryModalOpen} onClose={closeHistoryModal} onSessionSelect={handleSessionSelectForContinuation} />
            {analysisModalData && <AnalysisResultModal isOpen={isAnalysisModalOpen} onClose={closeAnalysisModal} analysisData={analysisModalData} />}

            {isReportModalOpen && (
                <div className="report-modal-overlay">
                    <div className="report-modal-content">
                        <h3>Generate New Report</h3>
                        <p>Enter a topic, and the AI will perform a web search to generate a structured PDF report.</p>
                        <input
                            type="text"
                            value={reportTopic}
                            onChange={(e) => setReportTopic(e.target.value)}
                            placeholder="e.g., The Future of Quantum Computing"
                            disabled={isGeneratingReport}
                            autoFocus
                            onKeyDown={(e) => e.key === 'Enter' && handleGenerateReport()}
                        />
                        <div className="report-modal-actions">
                            <button onClick={() => setIsReportModalOpen(false)} disabled={isGeneratingReport} className="secondary-button">
                                Cancel
                            </button>
                            <button onClick={handleGenerateReport} disabled={isGeneratingReport || !reportTopic.trim()} className="primary-button">
                                {isGeneratingReport ? 'Generating...' : 'Generate PDF'}
                            </button>
                        </div>
                        {isGeneratingReport && <div className="loading-indicator" style={{ marginTop: '10px' }}><span>Gathering sources and writing report... This may take a few minutes.</span></div>}
                        {error && <div className="error-indicator" style={{ marginTop: '10px' }}>{error}</div>}
                    </div>
                </div>
            )}
        </div>
    );
};

export default ChatPage;<|MERGE_RESOLUTION|>--- conflicted
+++ resolved
@@ -272,43 +272,24 @@
     }, [inputText, isLoading, messages, editableSystemPromptText, isRagEnabled, llmProvider, llmModelName, enableMultiQuery, resetTranscript, activeFile]);
     
     const triggerFileRefresh = useCallback(() => {
-<<<<<<< HEAD
         // This function is called by FileUploadWidget on a successful upload.
         setFileRefreshTrigger(p => p + 1); // Refreshes the file list in FileManagerWidget.
         setIsRagEnabled(true); // Automatically enable the RAG toggle.
         setHasFiles(true); // Assume we have files now, allowing RAG to be enabled.
-    
         // Auto-activate the most recently uploaded file
         getUserFiles().then(response => {
             const files = response.data || [];
             if (files.length > 0) {
-                // Sort to find the most recently added file. We assume the server returns a 'lastModified' or similar timestamp.
-                const latestFile = files.reduce((a, b) => (new Date(a.lastModified) > new Date(b.lastModified) ? a : b));
-                
-                // ==================== THE FIX ====================
-                // Use the originalName, not the relativePath, to set the active file.
-                console.log(`Auto-activating latest file: ${latestFile.originalName}`); // Add a log for debugging
-                setActiveFile(latestFile.originalName);
-                localStorage.setItem('activeFile', latestFile.originalName);
-                // ===============================================
-            }
-        });
-    }, []); // Empty dependency array is fine here.
-=======
-        setFileRefreshTrigger(p => p + 1);
-        setIsRagEnabled(true);
-        setHasFiles(true);
-        getUserFiles().then(response => {
-            const files = response.data || [];
-            if (files.length > 0) {
-                const latestFile = files.reduce((a, b) => (new Date(a.lastModified) > new Date(b.lastModified) ? a : b));
-                console.log(`Auto-activating latest file: ${latestFile.originalName}`);
-                setActiveFile(latestFile.originalName);
-                localStorage.setItem('activeFile', latestFile.originalName);
+                // Sort by lastModified or just pick the last one
+                const latestFile = files.reduce((a, b) => (a.lastModified > b.lastModified ? a : b));
+                setActiveFile(latestFile.relativePath);
+                localStorage.setItem('activeFile', latestFile.relativePath);
             }
         });
     }, []);
->>>>>>> 5bb6be44
+    // ==================================================================
+    //  END OF MODIFICATION
+    // ==================================================================
 
     const handleNewChat = useCallback(() => { if (!isLoading) { resetTranscript(); saveAndReset(false); } }, [isLoading, saveAndReset, resetTranscript]);
     const handleEnterKey = useCallback((e) => { if (e.key === 'Enter' && !e.shiftKey && !isLoading) { e.preventDefault(); handleSendMessage(e); } }, [handleSendMessage, isLoading]);
